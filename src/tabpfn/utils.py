"""A collection of random utilities for the TabPFN models."""

#  Copyright (c) Prior Labs GmbH 2025.

from __future__ import annotations

import ctypes
import typing
import warnings
from collections.abc import Sequence
from typing import TYPE_CHECKING, Any, Literal

import numpy as np
import numpy.typing as npt
import pandas as pd
import torch
from sklearn.base import check_is_fitted, is_classifier
from sklearn.compose import ColumnTransformer, make_column_selector
from sklearn.preprocessing import FunctionTransformer, OrdinalEncoder
from sklearn.utils.multiclass import check_classification_targets
from torch import nn

from tabpfn.constants import (
    DEFAULT_NUMPY_PREPROCESSING_DTYPE,
    NA_PLACEHOLDER,
    REGRESSION_NAN_BORDER_LIMIT_LOWER,
    REGRESSION_NAN_BORDER_LIMIT_UPPER,
)
from tabpfn.misc._sklearn_compat import check_array, validate_data

if TYPE_CHECKING:
    from sklearn.base import TransformerMixin
    from sklearn.pipeline import Pipeline

    from tabpfn.classifier import TabPFNClassifier, XType, YType
    from tabpfn.regressor import TabPFNRegressor

MAXINT_RANDOM_SEED = int(np.iinfo(np.int32).max)


def _get_embeddings(
    model: TabPFNClassifier | TabPFNRegressor,
    X: XType,
    data_source: Literal["train", "test"] = "test",
) -> np.ndarray:
    """Get the embeddings for the input data `X`.

    Parameters:
        model TabPFNClassifier | TabPFNRegressor: The fitted classifier or regressor.
        X (XType): The input data.
        data_source str: Extract either the train or test embeddings
    Returns:
        np.ndarray: The computed embeddings for each fitted estimator.
    """
    check_is_fitted(model)

    data_map = {"train": "train_embeddings", "test": "test_embeddings"}

    selected_data = data_map[data_source]

    # Avoid circular imports
    from tabpfn.preprocessing import ClassifierEnsembleConfig, RegressorEnsembleConfig

    X = validate_X_predict(X, model)
    X = _fix_dtypes(X, cat_indices=model.categorical_features_indices)
    X = model.preprocessor_.transform(X)

    embeddings: list[np.ndarray] = []

    # Cast executor to Any to bypass the iter_outputs signature check
    executor = typing.cast(typing.Any, model.executor_)
    for output, config in executor.iter_outputs(
        X,
        device=model.device_,
        autocast=model.use_autocast_,
        only_return_standard_out=False,
    ):
        # Cast output to Any to allow dict-like access
        output_dict = typing.cast(dict[str, torch.Tensor], output)
        embed = output_dict[selected_data].squeeze(1)
        assert isinstance(config, (ClassifierEnsembleConfig, RegressorEnsembleConfig))
        assert embed.ndim == 2
        embeddings.append(embed.squeeze().cpu().numpy())

    return np.array(embeddings)


def _repair_borders(borders: np.ndarray, *, inplace: Literal[True]) -> None:
    # Try to repair a broken transformation of the borders:
    #   This is needed when a transformation of the ys leads to very extreme values
    #   in the transformed borders, since the borders spanned a very large range in
    #   the original space.
    #   Borders that were transformed to extreme values are all set to the same
    #   value, the maximum of the transformed borders. Thus probabilities predicted
    #   in these buckets have no effects. The outhermost border is set to the
    #   maximum of the transformed borders times 2, so still allow for some weight
    #   in the long tailed distribution and avoid infinite loss.
    if inplace is not True:
        raise NotImplementedError("Only inplace is supported")

    if np.isnan(borders[-1]):
        nans = np.isnan(borders)
        largest = borders[~nans].max()
        borders[nans] = largest
        borders[-1] = borders[-1] * 2

    if borders[-1] - borders[-2] < 1e-6:
        borders[-1] = borders[-1] * 1.1

    if borders[0] == borders[1]:
        borders[0] -= np.abs(borders[0] * 0.1)


def _cancel_nan_borders(
    *,
    borders: np.ndarray,
    broken_mask: npt.NDArray[np.bool_],
) -> tuple[np.ndarray, npt.NDArray[np.bool_]]:
    # OPTIM: You could do one check at a time
    # assert it is consecutive areas starting from both ends
    borders = borders.copy()
    num_right_borders = (broken_mask[:-1] > broken_mask[1:]).sum()
    num_left_borders = (broken_mask[1:] > broken_mask[:-1]).sum()
    assert num_left_borders <= 1
    assert num_right_borders <= 1

    if num_right_borders:
        assert bool(broken_mask[0]) is True
        rightmost_nan_of_left = np.where(broken_mask[:-1] > broken_mask[1:])[0][0] + 1
        borders[:rightmost_nan_of_left] = borders[rightmost_nan_of_left]
        borders[0] = borders[1] - 1.0

    if num_left_borders:
        assert bool(broken_mask[-1]) is True
        leftmost_nan_of_right = np.where(broken_mask[1:] > broken_mask[:-1])[0][0]
        borders[leftmost_nan_of_right + 1 :] = borders[leftmost_nan_of_right]
        borders[-1] = borders[-2] + 1.0

    # logit mask, mask out the nan positions, the borders are 1 more than logits
    logit_cancel_mask = broken_mask[1:] | broken_mask[:-1]
    return borders, logit_cancel_mask


def infer_device_and_type(device: str | torch.device | None) -> torch.device:
    """Infer the device and data type from the given device string.

    Args:
        device: The device to infer the type from.

    Returns:
        The inferred device
    """
    if (device is None) or (isinstance(device, str) and device == "auto"):
        device_type_ = "cuda" if torch.cuda.is_available() else "cpu"
        return torch.device(device_type_)
    if isinstance(device, str):
        return torch.device(device)

    if isinstance(device, torch.device):
        return device

    raise ValueError(f"Invalid device: {device}")


def is_autocast_available(device_type: str) -> bool:
    """Infer whether autocast is available for the given device type.

    Args:
        device_type: The device type to check for autocast availability.

    Returns:
        Whether autocast is available for the given device type.
    """
    # Try to use PyTorch's built-in function first
    try:
        # Check if the function is available in torch
        if hasattr(torch.amp.autocast_mode, "is_autocast_available"):
            # Use function directly
            torch_is_autocast_available = torch.amp.autocast_mode.is_autocast_available
            return bool(torch_is_autocast_available(device_type))
        # Fall back to custom implementation
        raise AttributeError("is_autocast_available not found")
    except (ImportError, AttributeError):
        # Fall back to custom implementation if the function isn't available
        return bool(
            hasattr(torch.cuda, "amp")
            and hasattr(torch.cuda.amp, "autocast")
            and (
                device_type == torch.device("cuda").type
                or (
                    device_type == torch.device("cpu").type
                    and hasattr(torch.cpu, "amp")
                )
            ),
        )


def infer_fp16_inference_mode(device: torch.device, *, enable: bool | None) -> bool:
    """Infer whether fp16 inference should be enabled.

    Args:
        device: The device to validate against.
        enable:
            Whether it should be enabled, `True` or `False`, otherwise if `None`,
            detect if it's possible and use it if so.

    Returns:
        Whether to use fp16 inference or not.

    Raises:
        ValueError: If fp16 inference was enabled and device type does not support it.
    """
    is_cpu = device.type.lower() == "cpu"
    fp16_available = (
        not is_cpu  # CPU can show enabled, yet it kills inference speed
        and is_autocast_available(device.type)
    )

    if enable is None:
        return fp16_available

    if enable is True:
        if not fp16_available:
            raise ValueError(
                "You specified `fp16_inference=True`, however"
                "`torch.amp.autocast_mode.is_autocast_available()`"
                f" reported that your used device ({device=})"
                " does not support it."
                "\nPlease ensure your version of torch and device type"
                " are compatible with torch.autocast()`"
                " or set `fp16_inference=False`.",
            )
        return True

    if enable is False:
        return False

    raise ValueError(f"Unrecognized argument '{enable}'")


<<<<<<< HEAD
def _user_cache_dir(platform: str, appname: str = "tabpfn") -> Path:
    use_instead_path = (Path.cwd() / ".tabpfn_models").resolve()

    # https://docs.python.org/3/library/sys.html#sys.platform
    if platform == "win32":
        # Honestly, I don't want to do what `platformdirs` does:
        # https://github.com/tox-dev/platformdirs/blob/b769439b2a3b70769a93905944a71b3e63ef4823/src/platformdirs/windows.py#L252-L265
        APPDATA_PATH = os.environ.get("APPDATA", "")
        if APPDATA_PATH.strip() != "":
            return Path(APPDATA_PATH) / appname

        warnings.warn(
            "Could not find APPDATA environment variable to get user cache dir,"
            " but detected platform 'win32'."
            f" Defaulting to a path '{use_instead_path}'."
            " If you would prefer, please specify a directory when creating"
            " the model.",
            UserWarning,
            stacklevel=2,
        )
        return use_instead_path

    if platform == "darwin":
        return Path.home() / "Library" / "Caches" / appname

    # TODO: Not entirely sure here, Python doesn't explicitly list
    # all of these and defaults to the underlying operating system
    # if not sure.
    linux_likes = ("freebsd", "linux", "netbsd", "openbsd")
    if any(platform.startswith(linux) for linux in linux_likes):
        # The reason to use "" as default is that the env var could exist but be empty.
        # We catch all this with the `.strip() != ""` below
        XDG_CACHE_HOME = os.environ.get("XDG_CACHE_HOME", "")
        if XDG_CACHE_HOME.strip() != "":
            return Path(XDG_CACHE_HOME) / appname
        return Path.home() / ".cache" / appname

    warnings.warn(
        f"Unknown platform '{platform}' to get user cache dir."
        f" Defaulting to a path at the execution site '{use_instead_path}'."
        " If you would prefer, please specify a directory when creating"
        " the model.",
        UserWarning,
        stacklevel=2,
    )
    return use_instead_path


def get_cache_dir() -> Path:
    """Get the cache directory for the TabPFN model.

    Returns:
        The cache directory for the TabPFN model.
    """
    USER_TABPFN_CACHE_DIR_LOCATION = os.environ.get("TABPFN_MODEL_CACHE_DIR", "")
    if USER_TABPFN_CACHE_DIR_LOCATION.strip() != "":
        cache_dir = Path(USER_TABPFN_CACHE_DIR_LOCATION)
    else:
        cache_dir = _user_cache_dir(platform=sys.platform, appname="tabpfn")
    return cache_dir


def get_model_path(
    model_path: str | Path | None,
    which: Literal["classifier", "regressor"],
    version: Literal["v2"],
    *,
    use_onnx: bool = False,
) -> Path:
    """Get the model path for the given task.

    Args:
        model_path: The path to the model.
        which: The task to get the model path for.
        version: The version of the model.
        use_onnx: Whether to use ONNX models instead of PyTorch models.

    Returns:
        The model path.
    """
    if isinstance(model_path, str) and model_path == "auto":
        model_path = None  # type: ignore
    if model_path is None:
        USER_TABPFN_CACHE_DIR_LOCATION = os.environ.get("TABPFN_MODEL_CACHE_DIR", "")
        if USER_TABPFN_CACHE_DIR_LOCATION.strip() != "":
            model_dir = Path(USER_TABPFN_CACHE_DIR_LOCATION)
        else:
            model_dir = _user_cache_dir(platform=sys.platform, appname="tabpfn")
    if use_onnx:
        model_name = f"tabpfn-{version}-{which}.onnx"
    else:
        model_name = f"tabpfn-{version}-{which}.ckpt"
    return model_dir / model_name


@overload
def load_model_criterion_config(
    model_path: str | Path | None,
    *,
    check_bar_distribution_criterion: Literal[False],
    cache_trainset_representation: bool,
    version: Literal["v2"],
    which: Literal["classifier"],
    download: bool,
    model_seed: int,
) -> tuple[
    PerFeatureTransformer,
    nn.BCEWithLogitsLoss | nn.CrossEntropyLoss,
    InferenceConfig,
]: ...


@overload
def load_model_criterion_config(
    model_path: str | Path | None,
    *,
    check_bar_distribution_criterion: Literal[True],
    cache_trainset_representation: bool,
    version: Literal["v2"],
    which: Literal["regressor"],
    download: bool,
    model_seed: int,
) -> tuple[PerFeatureTransformer, FullSupportBarDistribution, InferenceConfig]: ...


def load_model_criterion_config(
    model_path: None | str | Path,
    *,
    check_bar_distribution_criterion: bool,
    cache_trainset_representation: bool,
    which: Literal["regressor", "classifier"],
    version: Literal["v2"] = "v2",
    download: bool,
    model_seed: int,
) -> tuple[
    PerFeatureTransformer,
    nn.BCEWithLogitsLoss | nn.CrossEntropyLoss | FullSupportBarDistribution,
    InferenceConfig,
]:
    """Load the model, criterion, and config from the given path.

    Args:
        model_path: The path to the model.
        check_bar_distribution_criterion:
            Whether to check if the criterion
            is a FullSupportBarDistribution, which is the expected criterion
            for models trained for regression.
        cache_trainset_representation:
            Whether the model should know to cache the trainset representation.
        which: Whether the model is a regressor or classifier.
        version: The version of the model.
        download: Whether to download the model if it doesn't exist.
        model_seed: The seed of the model.

    Returns:
        The model, criterion, and config.
    """
    model_path = get_model_path(model_path, which, version)
    model_dir = model_path.parent
    model_name = model_path.name

    model_dir.mkdir(parents=True, exist_ok=True)
    if not model_path.exists():
        if not download:
            raise ValueError(
                f"Model path does not exist and downloading is disabled"
                f"\nmodel path: {model_path}",
            )

        # NOTE: We use warnings as:
        # * Logging is only visible if the user has logging enabled,
        #   which for the majority of people using Python, this is not
        #   the case.
        # * `print` has no way to easily be disabled from the outside.
        warnings.warn(
            f"Downloading model to {model_path}.",
            UserWarning,
            stacklevel=2,
        )
        res = download_model(
            model_path,
            version=version,
            which=which,
            model_name=model_name,
        )
        if res != "ok":
            repo_type = "clf" if which == "classifier" else "reg"
            raise RuntimeError(
                f"Failed to download model to {model_path}!\n\n"
                f"For offline usage, please download the model manually from:\n"
                f"https://huggingface.co/Prior-Labs/TabPFN-v2-{repo_type}/resolve/main/{model_name}\n\n"
                f"Then place it at: {model_path}",
            ) from res[0]

    loaded_model, criterion, config = load_model(path=model_path, model_seed=model_seed)
    loaded_model.cache_trainset_representation = cache_trainset_representation
    if check_bar_distribution_criterion and not isinstance(
        criterion,
        FullSupportBarDistribution,
    ):
        raise ValueError(
            f"The model loaded, '{model_path}', was expected to have a"
            " FullSupportBarDistribution criterion, but instead "
            f" had a {type(criterion).__name__} criterion.",
        )
    return loaded_model, criterion, config


=======
>>>>>>> a215c5b8
# https://numpy.org/doc/2.1/reference/arrays.dtypes.html#checking-the-data-type
NUMERIC_DTYPE_KINDS = "?bBiufm"
OBJECT_DTYPE_KINDS = "OV"
STRING_DTYPE_KINDS = "SaU"
UNSUPPORTED_DTYPE_KINDS = "cM"  # Not needed, just for completeness


def _fix_dtypes(
    X: pd.DataFrame | np.ndarray,
    cat_indices: Sequence[int | str] | None,
    numeric_dtype: Literal["float32", "float64"] = "float64",
) -> pd.DataFrame:
    if isinstance(X, pd.DataFrame):
        # This will help us get better dtype inference later
        convert_dtype = True
    elif isinstance(X, np.ndarray):
        if X.dtype.kind in NUMERIC_DTYPE_KINDS:
            # It's a numeric type, just wrap the array in pandas with the correct dtype
            X = pd.DataFrame(X, copy=False, dtype=numeric_dtype)
            convert_dtype = False
        elif X.dtype.kind in OBJECT_DTYPE_KINDS:
            # If numpy and object dype, we rely on pandas to handle introspection
            # of columns and rows to determine the dtypes.
            X = pd.DataFrame(X, copy=True)
            convert_dtype = True
        elif X.dtype.kind in STRING_DTYPE_KINDS:
            raise ValueError(
                f"String dtypes are not supported. Got dtype: {X.dtype}",
            )
        else:
            raise ValueError(f"Invalid dtype for X: {X.dtype}")
    else:
        raise ValueError(f"Invalid type for X: {type(X)}")

    if cat_indices is not None:
        # So annoyingly, things like AutoML Benchmark may sometimes provide
        # numeric indices for categoricals, while providing named columns in the
        # dataframe. Equally, dataframes loaded from something like a csv may just have
        # integer column names, and so it makes sense to access them just like you would
        # string columns.
        # Hence, we check if the types match and decide whether to use `iloc` to select
        # columns, or use the indices as column names...
        is_numeric_indices = all(isinstance(i, (int, np.integer)) for i in cat_indices)
        columns_are_numeric = all(
            isinstance(col, (int, np.integer)) for col in X.columns.tolist()
        )
        use_iloc = is_numeric_indices and not columns_are_numeric
        if use_iloc:
            X.iloc[:, cat_indices] = X.iloc[:, cat_indices].astype("category")
        else:
            X[cat_indices] = X[cat_indices].astype("category")

    # Alright, pandas can have a few things go wrong.
    #
    # 1. Of course, object dtypes, `convert_dtypes()` will handle this for us if
    #   possible. This will raise later if can't convert.
    # 2. String dtypes can still exist, OrdinalEncoder will do something but
    #   it's not ideal. We should probably check unique counts at the expense of doing
    #   so.
    # 3. For all dtypes relating to timeseries and other _exotic_ types not supported by
    #   numpy, we leave them be and let the pipeline error out where it will.
    # 4. Pandas will convert dtypes to Int64Dtype/Float64Dtype, which include
    #   `pd.NA`. Sklearn's Ordinal encoder treats this differently than `np.nan`.
    #   We can fix this one by converting all numeric columns to float64, which uses
    #   `np.nan` instead of `pd.NA`.
    #
    if convert_dtype:
        X = X.convert_dtypes()

    integer_columns = X.select_dtypes(include=["number"]).columns
    if len(integer_columns) > 0:
        X[integer_columns] = X[integer_columns].astype(numeric_dtype)
    return X


def _get_ordinal_encoder(
    *,
    numpy_dtype: np.floating = DEFAULT_NUMPY_PREPROCESSING_DTYPE,  # type: ignore
) -> ColumnTransformer:
    oe = OrdinalEncoder(
        # TODO: Could utilize the categorical dtype values directly instead of "auto"
        categories="auto",
        dtype=numpy_dtype,  # type: ignore
        handle_unknown="use_encoded_value",
        unknown_value=-1,
        encoded_missing_value=np.nan,  # Missing stays missing
    )

    # Documentation of sklearn, deferring to pandas is misleading here. It's done
    # using a regex on the type of the column, and using `object`, `"object"` and
    # `np.object` will not pick up strings.
    to_convert = ["category", "string"]
    return ColumnTransformer(
        transformers=[("encoder", oe, make_column_selector(dtype_include=to_convert))],
        remainder=FunctionTransformer(),
        sparse_threshold=0.0,
        verbose_feature_names_out=False,
    )


def validate_Xy_fit(
    X: XType,
    y: YType,
    estimator: TabPFNRegressor | TabPFNClassifier,
    *,
    max_num_features: int,
    max_num_samples: int,
    ensure_y_numeric: bool = False,
    ignore_pretraining_limits: bool = False,
) -> tuple[np.ndarray, np.ndarray, npt.NDArray[Any] | None, int]:
    """Validate the input data for fitting."""
    # Calls `validate_data()` with specification
    X, y = validate_data(
        estimator,
        X=X,
        y=y,
        # Parameters to `check_X_y()`
        accept_sparse=False,
        dtype=None,  # This is handled later in `fit()`
        ensure_all_finite="allow-nan",
        ensure_min_samples=2,
        ensure_min_features=1,
        y_numeric=ensure_y_numeric,
        estimator=estimator,
    )

    if X.shape[1] > max_num_features:
        if not ignore_pretraining_limits:
            raise ValueError(
                f"Number of features {X.shape[1]} in the input data is greater than "
                f"the maximum number of features {max_num_features} officially "
                "supported by the TabPFN model. Set `ignore_pretraining_limits=True` "
                "to override this error!",
            )

        warnings.warn(
            f"Number of features {X.shape[1]} is greater than the maximum "
            f"Number of features {max_num_features} supported by the model."
            " You may see degraded performance.",
            UserWarning,
            stacklevel=2,
        )
    if X.shape[0] > max_num_samples:
        if not ignore_pretraining_limits:
            raise ValueError(
                f"Number of samples {X.shape[0]} in the input data is greater than "
                f"the maximum number of samples {max_num_samples} officially supported"
                f" by TabPFN. Set `ignore_pretraining_limits=True` to override this "
                f"error!",
            )
        warnings.warn(
            f"Number of samples {X.shape[0]} is greater than the maximum "
            f"Number of samples {max_num_samples} supported by the model."
            " You may see degraded performance.",
            UserWarning,
            stacklevel=2,
        )

    if is_classifier(estimator):
        check_classification_targets(y)
    # Annoyingly, the `ensure_all_finite` above only applies to `X` and
    # there is no way to specify this for `y`. The validation check above
    # will also only check for NaNs in `y` if `multi_output=True` which is
    # something we don't want. Hence, we run another check on `y` here.
    # However we also have to consider if ther dtype is a string type,
    # then

    y = check_array(
        y,
        accept_sparse=False,
        ensure_all_finite=True,
        dtype=None,  # type: ignore
        ensure_2d=False,
    )

    # NOTE: Theoretically we don't need to return the feature names and number,
    # but it makes it clearer in the calling code that these variables now exist
    # and can be set on the estimator.
    return X, y, getattr(estimator, "feature_names_in_", None), estimator.n_features_in_


def validate_X_predict(
    X: XType,
    estimator: TabPFNRegressor | TabPFNClassifier,
) -> np.ndarray:
    """Validate the input data for prediction."""
    result = validate_data(
        estimator,
        X=X,
        # NOTE: Important that reset is False, i.e. doesn't reset estimator
        reset=False,
        # Parameters to `check_X_y()`
        accept_sparse=False,
        dtype=None,
        ensure_all_finite="allow-nan",
        estimator=estimator,
    )
    return typing.cast(np.ndarray, result)


def infer_categorical_features(
    X: np.ndarray,
    *,
    provided: Sequence[int] | None,
    min_samples_for_inference: int,
    max_unique_for_category: int,
    min_unique_for_numerical: int,
) -> list[int]:
    """Infer the categorical features from the given data.

    !!! note

        This function may infer particular columns to not be categorical
        as defined by what suits the model predictions and it's pre-training.

    Args:
        X: The data to infer the categorical features from.
        provided: Any user provided indices of what is considered categorical.
        min_samples_for_inference:
            The minimum number of samples required
            for automatic inference of features which were not provided
            as categorical.
        max_unique_for_category:
            The maximum number of unique values for a
            feature to be considered categorical.
        min_unique_for_numerical:
            The minimum number of unique values for a
            feature to be considered numerical.

    Returns:
        The indices of inferred categorical features.
    """
    # We presume everything is numerical and go from there
    maybe_categoricals = () if provided is None else provided
    large_enough_x_to_infer_categorical = X.shape[0] > min_samples_for_inference
    indices = []

    for ix, col in enumerate(X.T):
        if ix in maybe_categoricals:
            if len(np.unique(col)) <= max_unique_for_category:
                indices.append(ix)
        elif (
            large_enough_x_to_infer_categorical
            and len(np.unique(col)) < min_unique_for_numerical
        ):
            indices.append(ix)

    return indices


def infer_random_state(
    random_state: int | np.random.RandomState | np.random.Generator | None,
) -> tuple[int, np.random.Generator]:
    """Infer the random state from the given input.

    Args:
        random_state: The random state to infer.

    Returns:
        A static integer seed and a random number generator.
    """
    if isinstance(random_state, (int, np.integer)):
        np_rng = np.random.default_rng(random_state)
        static_seed = int(random_state)
    elif isinstance(random_state, np.random.RandomState):
        static_seed = int(random_state.randint(0, MAXINT_RANDOM_SEED))
        np_rng = np.random.default_rng(static_seed)
    elif isinstance(random_state, np.random.Generator):
        np_rng = random_state
        static_seed = int(np_rng.integers(0, MAXINT_RANDOM_SEED))
    elif random_state is None:
        np_rng = np.random.default_rng()
        static_seed = int(np_rng.integers(0, MAXINT_RANDOM_SEED))
    else:
        raise ValueError(f"Invalid random_state {random_state}")

    return static_seed, np_rng


def _process_text_na_dataframe(  # type: ignore
    X: pd.DataFrame,
    placeholder: str = NA_PLACEHOLDER,
    ord_encoder=None,
    *,
    fit_encoder: bool = False,
) -> np.ndarray:
    string_cols = X.select_dtypes(include=["string", "object"]).columns
    if len(string_cols) > 0:
        X[string_cols] = X[string_cols].fillna(placeholder)

    if fit_encoder and ord_encoder is not None:
        X_encoded = ord_encoder.fit_transform(X)
    elif ord_encoder is not None:
        X_encoded = ord_encoder.transform(X)
    else:
        X_encoded = X

    string_cols_ix = [X.columns.get_loc(col) for col in string_cols]
    placeholder_mask = X[string_cols] == placeholder
    X_encoded[:, string_cols_ix] = np.where(
        placeholder_mask,
        np.nan,
        X_encoded[:, string_cols_ix],
    )
    return X_encoded.astype(np.float64)


def _map_to_bucket_ix(y: torch.Tensor, borders: torch.Tensor) -> torch.Tensor:
    ix = torch.searchsorted(sorted_sequence=borders, input=y) - 1
    ix[y == borders[0]] = 0
    ix[y == borders[-1]] = len(borders) - 2
    return ix


# TODO (eddiebergman): Can probably put this back to the Bar distribution.
# However we don't really need the full BarDistribution class and this was
# put here to make that a bit more obvious in terms of what was going on.
def _cdf(logits: torch.Tensor, borders: torch.Tensor, ys: torch.Tensor) -> torch.Tensor:
    ys = ys.repeat(logits.shape[:-1] + (1,))
    n_bars = len(borders) - 1
    y_buckets = _map_to_bucket_ix(ys, borders).clamp(0, n_bars - 1).to(logits.device)

    probs = torch.softmax(logits, dim=-1)
    prob_so_far = torch.cumsum(probs, dim=-1) - probs
    prob_left_of_bucket = prob_so_far.gather(index=y_buckets, dim=-1)

    bucket_widths = borders[1:] - borders[:-1]
    share_of_bucket_left = ys - borders[y_buckets] / bucket_widths[y_buckets]
    share_of_bucket_left = share_of_bucket_left.clamp(0.0, 1.0)

    prob_in_bucket = probs.gather(index=y_buckets, dim=-1) * share_of_bucket_left
    prob_left_of_ys = prob_left_of_bucket + prob_in_bucket

    prob_left_of_ys[ys <= borders[0]] = 0.0
    prob_left_of_ys[ys >= borders[-1]] = 1.0
    return prob_left_of_ys.clip(0.0, 1.0)


def translate_probs_across_borders(
    logits: torch.Tensor,
    *,
    frm: torch.Tensor,
    to: torch.Tensor,
) -> torch.Tensor:
    """Translate the probabilities across the borders.

    Args:
        logits: The logits defining the distribution to translate.
        frm: The borders to translate from.
        to: The borders to translate to.

    Returns:
        The translated probabilities.
    """
    prob_left = _cdf(logits, borders=frm, ys=to)
    prob_left[..., 0] = 0.0
    prob_left[..., -1] = 1.0

    return (prob_left[..., 1:] - prob_left[..., :-1]).clamp_min(0.0)


def update_encoder_outlier_params(
    model: nn.Module,
    remove_outliers_std: float | None,
    seed: int | None,
    *,
    inplace: Literal[True],
) -> None:
    """Update the encoder to handle outliers in the model.

    !!! warning

        This only happens inplace.

    Args:
        model: The model to update.
        remove_outliers_std: The standard deviation to remove outliers.
        seed: The seed to use, if any.
        inplace: Whether to do the operation inplace.

    Raises:
        ValueError: If `inplace` is not `True`.
    """
    if not inplace:
        raise ValueError("Only inplace is supported")

    if remove_outliers_std is not None and remove_outliers_std <= 0:
        raise ValueError("remove_outliers_std must be greater than 0")

    if not hasattr(model, "encoder"):
        return

    encoder = model.encoder
    norm_layer = next(
        e for e in encoder if "InputNormalizationEncoderStep" in str(e.__class__)
    )
    norm_layer.remove_outliers = (remove_outliers_std is not None) and (
        remove_outliers_std > 0
    )
    if norm_layer.remove_outliers:
        norm_layer.remove_outliers_sigma = remove_outliers_std

    norm_layer.seed = seed
    norm_layer.reset_seed()


def _transform_borders_one(
    borders: np.ndarray,
    target_transform: TransformerMixin | Pipeline,
    *,
    repair_nan_borders_after_transform: bool,
) -> tuple[npt.NDArray[np.bool_] | None, bool, np.ndarray]:
    """Transforms the borders used for the bar distribution for regression.

    Args:
        borders: The borders to transform.
        target_transform: The target transformer to use.
        repair_nan_borders_after_transform:
            Whether to repair any borders that are NaN after the transformation.

    Returns:
        logit_cancel_mask:
            The mask of the logit values to ignore,
            those that mapped to NaN borders.
        descending_borders: Whether the borders are descending after transformation
        borders_t: The transformed borders themselves.
    """
    borders_t = target_transform.inverse_transform(borders.reshape(-1, 1)).squeeze()  # type: ignore

    logit_cancel_mask: npt.NDArray[np.bool_] | None = None
    if repair_nan_borders_after_transform:
        broken_mask = (
            ~np.isfinite(borders_t)
            | (borders_t > REGRESSION_NAN_BORDER_LIMIT_UPPER)
            | (borders_t < REGRESSION_NAN_BORDER_LIMIT_LOWER)
        )
        if broken_mask.any():
            borders_t, logit_cancel_mask = _cancel_nan_borders(
                borders=borders_t,
                broken_mask=broken_mask,
            )

    _repair_borders(borders_t, inplace=True)

    reversed_order = np.arange(len(borders_t) - 1, -1, -1)
    descending_borders = (np.argsort(borders_t) == reversed_order).all()
    if descending_borders:
        borders_t = borders_t[::-1]
        logit_cancel_mask = (
            logit_cancel_mask[::-1] if logit_cancel_mask is not None else None
        )

    return logit_cancel_mask, descending_borders, borders_t


# Terminology: Use memory to referent physical memory, swap for swap memory
def get_total_memory_windows() -> float:
    """Get the total memory of the system for windows OS, using windows API.

    Returns:
        The total memory of the system in GB.
    """
    import platform

    if platform.system() != "Windows":
        return 0.0  # Function should not be called on non-Windows platforms

    # ref: https://github.com/microsoft/windows-rs/blob/c9177f7a65c764c237a9aebbd3803de683bedaab/crates/tests/bindgen/src/fn_return_void_sys.rs#L12
    # ref: https://learn.microsoft.com/en-us/windows/win32/api/sysinfoapi/ns-sysinfoapi-memorystatusex
    # this class is needed to load the memory status with GlobalMemoryStatusEx function
    # using win32 API, for more details see microsoft docs link above
    class _MEMORYSTATUSEX(ctypes.Structure):
        _fields_: typing.ClassVar = [
            ("dwLength", ctypes.c_ulong),
            ("dwMemoryLoad", ctypes.c_ulong),
            ("ullTotalPhys", ctypes.c_ulonglong),
            ("ullAvailPhys", ctypes.c_ulonglong),
            ("ullTotalPageFile", ctypes.c_ulonglong),
            ("ullAvailPageFile", ctypes.c_ulonglong),
            ("ullTotalVirtual", ctypes.c_ulonglong),
            ("ullAvailVirtual", ctypes.c_ulonglong),
            ("ullAvailExtendedVirtual", ctypes.c_ulonglong),
        ]

    # Initialize the structure
    mem_status = _MEMORYSTATUSEX()
    # need to initialize lenght of structure, see microsft docs above
    mem_status.dwLength = ctypes.sizeof(_MEMORYSTATUSEX)

    try:
        # Use typing.cast to help mypy understand this Windows-only code
        windll = typing.cast(typing.Any, ctypes).windll
        k32_lib = windll.LoadLibrary("kernel32.dll")
        k32_lib.GlobalMemoryStatusEx(ctypes.byref(mem_status))
        return float(mem_status.ullTotalPhys) / 1e9  # Convert bytes to GB
    except (AttributeError, OSError):
        # Fall back if not on Windows or if the function fails
        return 0.0<|MERGE_RESOLUTION|>--- conflicted
+++ resolved
@@ -238,217 +238,6 @@
     raise ValueError(f"Unrecognized argument '{enable}'")
 
 
-<<<<<<< HEAD
-def _user_cache_dir(platform: str, appname: str = "tabpfn") -> Path:
-    use_instead_path = (Path.cwd() / ".tabpfn_models").resolve()
-
-    # https://docs.python.org/3/library/sys.html#sys.platform
-    if platform == "win32":
-        # Honestly, I don't want to do what `platformdirs` does:
-        # https://github.com/tox-dev/platformdirs/blob/b769439b2a3b70769a93905944a71b3e63ef4823/src/platformdirs/windows.py#L252-L265
-        APPDATA_PATH = os.environ.get("APPDATA", "")
-        if APPDATA_PATH.strip() != "":
-            return Path(APPDATA_PATH) / appname
-
-        warnings.warn(
-            "Could not find APPDATA environment variable to get user cache dir,"
-            " but detected platform 'win32'."
-            f" Defaulting to a path '{use_instead_path}'."
-            " If you would prefer, please specify a directory when creating"
-            " the model.",
-            UserWarning,
-            stacklevel=2,
-        )
-        return use_instead_path
-
-    if platform == "darwin":
-        return Path.home() / "Library" / "Caches" / appname
-
-    # TODO: Not entirely sure here, Python doesn't explicitly list
-    # all of these and defaults to the underlying operating system
-    # if not sure.
-    linux_likes = ("freebsd", "linux", "netbsd", "openbsd")
-    if any(platform.startswith(linux) for linux in linux_likes):
-        # The reason to use "" as default is that the env var could exist but be empty.
-        # We catch all this with the `.strip() != ""` below
-        XDG_CACHE_HOME = os.environ.get("XDG_CACHE_HOME", "")
-        if XDG_CACHE_HOME.strip() != "":
-            return Path(XDG_CACHE_HOME) / appname
-        return Path.home() / ".cache" / appname
-
-    warnings.warn(
-        f"Unknown platform '{platform}' to get user cache dir."
-        f" Defaulting to a path at the execution site '{use_instead_path}'."
-        " If you would prefer, please specify a directory when creating"
-        " the model.",
-        UserWarning,
-        stacklevel=2,
-    )
-    return use_instead_path
-
-
-def get_cache_dir() -> Path:
-    """Get the cache directory for the TabPFN model.
-
-    Returns:
-        The cache directory for the TabPFN model.
-    """
-    USER_TABPFN_CACHE_DIR_LOCATION = os.environ.get("TABPFN_MODEL_CACHE_DIR", "")
-    if USER_TABPFN_CACHE_DIR_LOCATION.strip() != "":
-        cache_dir = Path(USER_TABPFN_CACHE_DIR_LOCATION)
-    else:
-        cache_dir = _user_cache_dir(platform=sys.platform, appname="tabpfn")
-    return cache_dir
-
-
-def get_model_path(
-    model_path: str | Path | None,
-    which: Literal["classifier", "regressor"],
-    version: Literal["v2"],
-    *,
-    use_onnx: bool = False,
-) -> Path:
-    """Get the model path for the given task.
-
-    Args:
-        model_path: The path to the model.
-        which: The task to get the model path for.
-        version: The version of the model.
-        use_onnx: Whether to use ONNX models instead of PyTorch models.
-
-    Returns:
-        The model path.
-    """
-    if isinstance(model_path, str) and model_path == "auto":
-        model_path = None  # type: ignore
-    if model_path is None:
-        USER_TABPFN_CACHE_DIR_LOCATION = os.environ.get("TABPFN_MODEL_CACHE_DIR", "")
-        if USER_TABPFN_CACHE_DIR_LOCATION.strip() != "":
-            model_dir = Path(USER_TABPFN_CACHE_DIR_LOCATION)
-        else:
-            model_dir = _user_cache_dir(platform=sys.platform, appname="tabpfn")
-    if use_onnx:
-        model_name = f"tabpfn-{version}-{which}.onnx"
-    else:
-        model_name = f"tabpfn-{version}-{which}.ckpt"
-    return model_dir / model_name
-
-
-@overload
-def load_model_criterion_config(
-    model_path: str | Path | None,
-    *,
-    check_bar_distribution_criterion: Literal[False],
-    cache_trainset_representation: bool,
-    version: Literal["v2"],
-    which: Literal["classifier"],
-    download: bool,
-    model_seed: int,
-) -> tuple[
-    PerFeatureTransformer,
-    nn.BCEWithLogitsLoss | nn.CrossEntropyLoss,
-    InferenceConfig,
-]: ...
-
-
-@overload
-def load_model_criterion_config(
-    model_path: str | Path | None,
-    *,
-    check_bar_distribution_criterion: Literal[True],
-    cache_trainset_representation: bool,
-    version: Literal["v2"],
-    which: Literal["regressor"],
-    download: bool,
-    model_seed: int,
-) -> tuple[PerFeatureTransformer, FullSupportBarDistribution, InferenceConfig]: ...
-
-
-def load_model_criterion_config(
-    model_path: None | str | Path,
-    *,
-    check_bar_distribution_criterion: bool,
-    cache_trainset_representation: bool,
-    which: Literal["regressor", "classifier"],
-    version: Literal["v2"] = "v2",
-    download: bool,
-    model_seed: int,
-) -> tuple[
-    PerFeatureTransformer,
-    nn.BCEWithLogitsLoss | nn.CrossEntropyLoss | FullSupportBarDistribution,
-    InferenceConfig,
-]:
-    """Load the model, criterion, and config from the given path.
-
-    Args:
-        model_path: The path to the model.
-        check_bar_distribution_criterion:
-            Whether to check if the criterion
-            is a FullSupportBarDistribution, which is the expected criterion
-            for models trained for regression.
-        cache_trainset_representation:
-            Whether the model should know to cache the trainset representation.
-        which: Whether the model is a regressor or classifier.
-        version: The version of the model.
-        download: Whether to download the model if it doesn't exist.
-        model_seed: The seed of the model.
-
-    Returns:
-        The model, criterion, and config.
-    """
-    model_path = get_model_path(model_path, which, version)
-    model_dir = model_path.parent
-    model_name = model_path.name
-
-    model_dir.mkdir(parents=True, exist_ok=True)
-    if not model_path.exists():
-        if not download:
-            raise ValueError(
-                f"Model path does not exist and downloading is disabled"
-                f"\nmodel path: {model_path}",
-            )
-
-        # NOTE: We use warnings as:
-        # * Logging is only visible if the user has logging enabled,
-        #   which for the majority of people using Python, this is not
-        #   the case.
-        # * `print` has no way to easily be disabled from the outside.
-        warnings.warn(
-            f"Downloading model to {model_path}.",
-            UserWarning,
-            stacklevel=2,
-        )
-        res = download_model(
-            model_path,
-            version=version,
-            which=which,
-            model_name=model_name,
-        )
-        if res != "ok":
-            repo_type = "clf" if which == "classifier" else "reg"
-            raise RuntimeError(
-                f"Failed to download model to {model_path}!\n\n"
-                f"For offline usage, please download the model manually from:\n"
-                f"https://huggingface.co/Prior-Labs/TabPFN-v2-{repo_type}/resolve/main/{model_name}\n\n"
-                f"Then place it at: {model_path}",
-            ) from res[0]
-
-    loaded_model, criterion, config = load_model(path=model_path, model_seed=model_seed)
-    loaded_model.cache_trainset_representation = cache_trainset_representation
-    if check_bar_distribution_criterion and not isinstance(
-        criterion,
-        FullSupportBarDistribution,
-    ):
-        raise ValueError(
-            f"The model loaded, '{model_path}', was expected to have a"
-            " FullSupportBarDistribution criterion, but instead "
-            f" had a {type(criterion).__name__} criterion.",
-        )
-    return loaded_model, criterion, config
-
-
-=======
->>>>>>> a215c5b8
 # https://numpy.org/doc/2.1/reference/arrays.dtypes.html#checking-the-data-type
 NUMERIC_DTYPE_KINDS = "?bBiufm"
 OBJECT_DTYPE_KINDS = "OV"
